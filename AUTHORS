The following authors have all licensed their contributions to Emscripten
under the licensing terms detailed in LICENSE.

(Authors keep copyright of their contributions, of course; they just grant
a license to everyone to use it as detailed in LICENSE.)

* Alon Zakai <alonzakai@gmail.com> (copyright owned by Mozilla Foundation)
* Tim Dawborn <tim.dawborn@gmail.com>
* Max Shawabkeh <max99x@gmail.com>
* Sigmund Vik <sigmund_vik@yahoo.com>
* Jeff Terrace <jterrace@gmail.com>
* Benoit Tremblay <trembl.ben@gmail.com>
* Andreas Bergmeier <abergmeier@gmx.net>
* Ben Schwartz <bens@alum.mit.edu>
* David Claughton <dave@eclecticdave.com>
* David Yip <yipdw@member.fsf.org>
* Julien Hamaide <julien.hamaide@gmail.com>
* Ehsan Akhgari <ehsan.akhgari@gmail.com> (copyright owned by Mozilla Foundation)
* Adrian Taylor <adrian@macrobug.com>
* Richard Assar <richard.assar@gmail.com>
* Nathan Hammond <emscripten@nathanhammond.com>
* Behdad Esfahbod <behdad@behdad.org>
* David Benjamin <davidben@mit.edu>
* Pierre Renaux <pierre@talansoft.com>
* Brian Anderson <banderson@mozilla.com>
* Jon Bardin <diclophis@gmail.com>
* Jukka Jylänki <jujjyl@gmail.com>
* Aleksander Guryanov <caiiiycuk@gmail.com>
* Chad Austin <chad@chadaustin.me> (copyright owned by IMVU)
* nandhp <nandhp@gmail.com>
* YeZhongWen <linghuye2.0@gmail.com>
* Xingxing Pan <forandom@gmail.com>
* Justin Kerk <dopefishjustin@gmail.com>
* Andrea Bedini <andrea.bedini@gmail.com>
* James Pike <totoro.friend@chilon.net>
* Mokhtar Naamani <mokhtar.naamani@gmail.com>
* Benjamin Stover <benjamin.stover@gmail.com>
* Riccardo Magliocchetti <riccardo.magliocchetti@gmail.com>
* Janus Troelsen <janus.troelsen@stud.tu-darmstadt.de>
* Lars Schneider <lars.schneider@autodesk.com> (copyright owned by Autodesk, Inc.)
* Joel Martin <github@martintribe.org>
* Manuel Wellmann <manuel.wellmann@autodesk.com> (copyright owned by Autodesk, Inc.)
* Xuejie Xiao <xxuejie@gmail.com>
* Dominic Wong <dom@slowbunyip.org>
* Alan Kligman <alan.kligman@gmail.com> (copyright owned by Mozilla Foundation)
* Anthony Liot <wolfviking0@yahoo.com>
* Michael Riss <Michael.Riss@gmx.de>
* Jasper St. Pierre <jstpierre@mecheye.net>
* Manuel Schölling <manuel.schoelling@gmx.de>
* Bruce Mitchener, Jr. <bruce.mitchener@gmail.com>
* Michael Bishop <mbtyke@gmail.com>
* Roger Braun <roger@rogerbraun.net>
* Vladimir Vukicevic <vladimir@pobox.com> (copyright owned by Mozilla Foundation)
* Lorant Pinter <lorant.pinter@prezi.com>
* Tobias Doerffel <tobias.doerffel@gmail.com>
* Martin von Gagern <martin@von-gagern.net>
* Ting-Yuan Huang <thuang@mozilla.com>
* Joshua Granick <jgranick@blackberry.com>
* Felix H. Dahlke <fhd@ubercode.de>
* Éloi Rivard <azmeuk@gmail.com>
* Alexander Gladysh <ag@logiceditor.com>
* Arlo Breault <arlolra@gmail.com>
* Jacob Lee <artdent@gmail.com> (copyright owned by Google, Inc.)
* Joe Lee <jlee@imvu.com> (copyright owned by IMVU)
* Andy Friesen <andy@imvu.com> (copyright owned by IMVU)
* Bill Welden <bwelden@imvu.com> (copyright owned by IMVU)
* Michael Ey <mey@imvu.com> (copyright owned by IMVU)
* Llorens Marti Garcia <lgarcia@imvu.com> (copyright owned by IMVU)
* Jinsuck Kim <jkim@imvu.com> (copyright owned by IMVU)
* Todd Lee <tlee@imvu.com> (copyright owned by IMVU)
* Anthony Pesch <inolen@gmail.com>
* Robert Bragg <robert.bragg@intel.com> (copyright owned by Intel Corporation)
* Sylvestre Ledru <sylvestre@debian.org>
* Tom Fairfield <fairfield@cs.xu.edu>
* Anthony J. Thibault <ajt@hyperlogic.org>
* John Allwine <jallwine86@gmail.com>
* Martin Gerhardy <martin.gerhardy@gmail.com>
* James Gregory <jgregory@zynga.com> (copyright owned by Zynga, Inc)
* Dan Gohman <sunfish@google.com> (copyright owned by Google, Inc.)
* Jeff Gilbert <jgilbert@mozilla.com> (copyright owned by Mozilla Foundation)
* Frits Talbot <frits@metapathy.com>
* Onno Jongbloed <hey@onnoj.net>
* Jez Ng <me@jezng.com>
* Marc Feeley <mfeeley@mozilla.com> (copyright owned by Mozilla Foundation)
* Ludovic Perrine <jazzzz@gmail.com>
* David Barksdale <david.barksdale@adcedosolutions.com>
* Manfred Manik Nerurkar <nerurkar*at*made-apps.biz> (copyright owned by MADE, GmbH)
* Joseph Gentle <me@josephg.com>
* Douglas T. Crosher <dtc-moz@scieneer.com> (copyright owned by Mozilla Foundation)
* Soeren Balko <soeren.balko@gmail.com>
* Ryan Kelly (ryan@rfk.id.au)
* Michael Lelli <toadking@toadking.com>
* Yu Kobayashi <yukoba@accelart.jp>
* Pin Zhang <zhangpin04@gmail.com>
* Nick Bray <ncbray@chromium.org> (copyright owned by Google, Inc.)
* Aidan Hobson Sayers <aidanhs@cantab.net>
* Charlie Birks <admin@daftgames.net>
* Ranger Harke <ranger.harke@autodesk.com> (copyright owned by Autodesk, Inc.)
* Tobias Vrinssen <tobias@vrinssen.de>
* Patrick R. Martin <patrick.martin.r@gmail.com>
* Richard Quirk <richard.quirk@gmail.com>
* Marcos Scriven <marcos@scriven.org>
* Antoine Lambert <antoine.lambert33@gmail.com>
* Daniel Aquino <mr.danielaquino@gmail.com>
* Remi Papillie <remi.papillie@gmail.com>
* Fraser Adams <fraser.adams@blueyonder.co.uk>
* Michael Tirado <icetooth333@gmail.com>
* Ben Noordhuis <info@bnoordhuis.nl>
* Bob Roberts <bobroberts177@gmail.com>
* John Vilk <jvilk@cs.umass.edu>
* Daniel Baulig <dbaulig@fb.com> (copyright owned by Facebook, Inc.)
* Lu Wang <coolwanglu@gmail.com>
* Heidi Pan <heidi.pan@intel.com> (copyright owned by Intel)
* Vasilis Kalintiris <ehostunreach@gmail.com>
* Adam C. Clifton <adam@hulkamaniac.com>
* Volo Zyko <volo.zyko@gmail.com>
* Andre Weissflog <floooh@gmail.com>
* Alexandre Perrot <alexandre.perrot@gmail.com>
* Emerson José Silveira da Costa <emerson.costa@gmail.com>
* Jari Vetoniemi <mailroxas@gmail.com>
* Sindre Sorhus <sindresorhus@gmail.com>
* James S Urquhart <jamesu@gmail.com>
* Boris Gjenero <boris.gjenero@gmail.com>
* jonas echterhoff <jonas@unity3d.com>
* Sami Vaarala <sami.vaarala@iki.fi>
* Jack A. Arrington <jack@epicpineapple.com>
* Richard Janicek <r@janicek.co>
* Joel Croteau <jcroteau@gmail.com>
* Haneef Mubarak <haneef503@gmail.com>
* Nicolas Peri <nicox@shivaengine.com> (copyright owned by ShiVa Technologies, SAS)
* Bernhard Fey <e-male@web.de>
* Dave Nicponski <dave.nicponski@gmail.com>
* Jonathan Jarri <noxalus@gmail.com>
* Daniele Di Proietto <daniele.di.proietto@gmail.com>
* Dan Dascalescu <dNOSPAMdascalescu@gmail.com>
* Thomas Borsos <thomasborsos@gmail.com>
* Ori Avtalion <ori@avtalion.name>
* Guillaume Blanc <guillaumeblanc.sc@gmail.com>
* Usagi Ito <usagi@WonderRabbitProject.net>
* Camilo Polymeris <cpolymeris@gmail.com>
* Markus Henschel <markus.henschel@yager.de>
* Ophir Lojkine <ophir.lojkine@eleves.ec-nantes.fr>
* Ryan Sturgell <ryan.sturgell@gmail.com> (copyright owned by Google, Inc.)
* Jason Green <jason@transgaming.com> (copyright owned by TransGaming, Inc.)
* Ningxin Hu <ningxin.hu@intel.com> (copyright owned by Intel)
* Nicolas Guillemot <nlguillemot@gmail.com>
* Sathyanarayanan Gunasekaran <gsathya.ceg@gmail.com> (copyright owned by Mozilla Foundation)
* Nikolay Vorobyov <nik.vorobyov@gmail.com>
* Jonas Platte <mail@jonasplatte.de>
* Sebastien Ronsse <sronsse@gmail.com>
* Glenn R. Wichman <gwichman@zynga.com>
* Hamish Willee <hamishwillee@gmail.com> (copyright owned by Mozilla Foundation)
* Sylvain Chevalier <sylvain.chevalier@gmail.com>
* Nathan Ross <nross.se@gmail.com>
* Zachary Pomerantz <zmp@umich.edu>
* Boris Tsarev <boristsarev@gmail.com>
* Mark Logan <mark@artillery.com> (copyright owned by Artillery Games, Inc.)
* Коренберг Марк <socketpair@gmail.com>
* Gauthier Billot <gogoprog@gmail.com>
* Árpád Goretity <h2co3@h2co3.org>
* Nicholas Wilson <nicholas@nicholaswilson.me.uk>
* Aaron Mandle <aaronmandle@gmail.com>
* Bailey Hayes <Bailey.Hayes@sas.com> (copyright owned by SAS Institute Inc.)
* Paul Holland <pholland@adobe.com>
* James Long <longster@gmail.com>
* David Anderson <danderson@mozilla.com> (copyright owned by Mozilla Foundation)
* Eric Rannaud <e@nanocritical.com> (copyright owned by Nanocritical Corp.)
* William Furr <william.furr@gmail.com>
* Dan Glastonbury <dglastonbury@mozilla.com> (copyright owned by Mozilla Foundation)
* Warren Seine <warren.seine@aerys.in> (copyright owned by Aerys SAS)
* Petr Babicka <babcca@gmail.com>
* Akira Takahashi <faithandbrave@gmail.com>
* Victor Costan <costan@gmail.com>
<<<<<<< HEAD
* Pepijn Van Eeckhoudt <pepijn.vaneeckhoudt@luciad.com> (copyright owned by Luciad NV)
* Stevie Trujillo <stevie.trujillo@gmail.com>
* Edward Rudd <urkle@outoforder.cc>
* Rene Eichhorn <rene.eichhorn1@gmail.com>
* Nick Desaulniers <nick@mozilla.com> (copyright owned by Mozilla Foundation)
=======
* Luke Wagner <luke@mozilla.com> (copyright owned by Mozilla Foundation)
>>>>>>> 352e7b6f
<|MERGE_RESOLUTION|>--- conflicted
+++ resolved
@@ -171,12 +171,9 @@
 * Petr Babicka <babcca@gmail.com>
 * Akira Takahashi <faithandbrave@gmail.com>
 * Victor Costan <costan@gmail.com>
-<<<<<<< HEAD
 * Pepijn Van Eeckhoudt <pepijn.vaneeckhoudt@luciad.com> (copyright owned by Luciad NV)
 * Stevie Trujillo <stevie.trujillo@gmail.com>
 * Edward Rudd <urkle@outoforder.cc>
 * Rene Eichhorn <rene.eichhorn1@gmail.com>
 * Nick Desaulniers <nick@mozilla.com> (copyright owned by Mozilla Foundation)
-=======
 * Luke Wagner <luke@mozilla.com> (copyright owned by Mozilla Foundation)
->>>>>>> 352e7b6f

The following authors have all licensed their contributions to Emscripten
under the licensing terms detailed in LICENSE.

(Authors keep copyright of their contributions, of course; they just grant
a license to everyone to use it as detailed in LICENSE.)

* Alon Zakai <alonzakai@gmail.com> (copyright owned by Mozilla Foundation)
* Tim Dawborn <tim.dawborn@gmail.com>
* Max Shawabkeh <max99x@gmail.com>
* Sigmund Vik <sigmund_vik@yahoo.com>
* Jeff Terrace <jterrace@gmail.com>
* Benoit Tremblay <trembl.ben@gmail.com>
* Andreas Bergmeier <abergmeier@gmx.net>
* Ben Schwartz <bens@alum.mit.edu>
* David Claughton <dave@eclecticdave.com>
* David Yip <yipdw@member.fsf.org>
* Julien Hamaide <julien.hamaide@gmail.com>
* Ehsan Akhgari <ehsan.akhgari@gmail.com> (copyright owned by Mozilla Foundation)
* Adrian Taylor <adrian@macrobug.com>
* Richard Assar <richard.assar@gmail.com>
* Nathan Hammond <emscripten@nathanhammond.com>
* Behdad Esfahbod <behdad@behdad.org>
* David Benjamin <davidben@mit.edu>
* Pierre Renaux <pierre@talansoft.com>
* Brian Anderson <banderson@mozilla.com>
* Jon Bardin <diclophis@gmail.com>
* Jukka Jylänki <jujjyl@gmail.com>
* Aleksander Guryanov <caiiiycuk@gmail.com>
* Chad Austin <chad@chadaustin.me> (copyright owned by IMVU)
* nandhp <nandhp@gmail.com>
* YeZhongWen <linghuye2.0@gmail.com>
* Xingxing Pan <forandom@gmail.com>
* Justin Kerk <dopefishjustin@gmail.com>
* Andrea Bedini <andrea.bedini@gmail.com>
* James Pike <totoro.friend@chilon.net>
* Mokhtar Naamani <mokhtar.naamani@gmail.com>
* Benjamin Stover <benjamin.stover@gmail.com>
* Riccardo Magliocchetti <riccardo.magliocchetti@gmail.com>
* Janus Troelsen <janus.troelsen@stud.tu-darmstadt.de>
* Lars Schneider <lars.schneider@autodesk.com> (copyright owned by Autodesk, Inc.)
* Joel Martin <github@martintribe.org>
* Manuel Wellmann <manuel.wellmann@autodesk.com> (copyright owned by Autodesk, Inc.)
* Xuejie Xiao <xxuejie@gmail.com>
* Dominic Wong <dom@slowbunyip.org>
* Alan Kligman <alan.kligman@gmail.com> (copyright owned by Mozilla Foundation)
* Anthony Liot <wolfviking0@yahoo.com>
* Michael Riss <Michael.Riss@gmx.de>
* Jasper St. Pierre <jstpierre@mecheye.net>
* Manuel Schölling <manuel.schoelling@gmx.de>
* Bruce Mitchener, Jr. <bruce.mitchener@gmail.com>
* Michael Bishop <mbtyke@gmail.com>
* Roger Braun <roger@rogerbraun.net>
* Vladimir Vukicevic <vladimir@pobox.com> (copyright owned by Mozilla Foundation)
* Lorant Pinter <lorant.pinter@prezi.com>
* Tobias Doerffel <tobias.doerffel@gmail.com>
* Martin von Gagern <martin@von-gagern.net>
* Ting-Yuan Huang <thuang@mozilla.com>
* Joshua Granick <jgranick@blackberry.com>
* Felix H. Dahlke <fhd@ubercode.de>
* Éloi Rivard <azmeuk@gmail.com>
* Alexander Gladysh <ag@logiceditor.com>
* Arlo Breault <arlolra@gmail.com>
* Jacob Lee <artdent@gmail.com> (copyright owned by Google, Inc.)
* Joe Lee <jlee@imvu.com> (copyright owned by IMVU)
* Andy Friesen <andy@imvu.com> (copyright owned by IMVU)
* Bill Welden <bwelden@imvu.com> (copyright owned by IMVU)
* Michael Ey <mey@imvu.com> (copyright owned by IMVU)
* Llorens Marti Garcia <lgarcia@imvu.com> (copyright owned by IMVU)
* Jinsuck Kim <jkim@imvu.com> (copyright owned by IMVU)
* Todd Lee <tlee@imvu.com> (copyright owned by IMVU)
* Anthony Pesch <inolen@gmail.com>
* Robert Bragg <robert.bragg@intel.com> (copyright owned by Intel Corporation)
* Sylvestre Ledru <sylvestre@debian.org>
* Tom Fairfield <fairfield@cs.xu.edu>
* Anthony J. Thibault <ajt@hyperlogic.org>
* John Allwine <jallwine86@gmail.com>
* Martin Gerhardy <martin.gerhardy@gmail.com>
* James Gregory <jgregory@zynga.com> (copyright owned by Zynga, Inc)
* Dan Gohman <sunfish@google.com> (copyright owned by Google, Inc.)
* Jeff Gilbert <jgilbert@mozilla.com> (copyright owned by Mozilla Foundation)
* Frits Talbot <frits@metapathy.com>
* Onno Jongbloed <hey@onnoj.net>
* Jez Ng <me@jezng.com>
* Marc Feeley <mfeeley@mozilla.com> (copyright owned by Mozilla Foundation)
* Ludovic Perrine <jazzzz@gmail.com>
* David Barksdale <david.barksdale@adcedosolutions.com>
* Manfred Manik Nerurkar <nerurkar*at*made-apps.biz> (copyright owned by MADE, GmbH)
* Joseph Gentle <me@josephg.com>
* Douglas T. Crosher <dtc-moz@scieneer.com> (copyright owned by Mozilla Foundation)
* Douglas T. Crosher <info@jsstats.com> (copyright owned by Scieneer Pty Ltd)
* Soeren Balko <soeren.balko@gmail.com>
* Ryan Kelly (ryan@rfk.id.au)
* Michael Lelli <toadking@toadking.com>
* Yu Kobayashi <yukoba@accelart.jp>
* Pin Zhang <zhangpin04@gmail.com>
* Nick Bray <ncbray@chromium.org> (copyright owned by Google, Inc.)
* Aidan Hobson Sayers <aidanhs@cantab.net>
* Charlie Birks <admin@daftgames.net>
* Ranger Harke <ranger.harke@autodesk.com> (copyright owned by Autodesk, Inc.)
* Tobias Vrinssen <tobias@vrinssen.de>
* Patrick R. Martin <patrick.martin.r@gmail.com>
* Richard Quirk <richard.quirk@gmail.com>
* Marcos Scriven <marcos@scriven.org>
* Antoine Lambert <antoine.lambert33@gmail.com>
* Daniel Aquino <mr.danielaquino@gmail.com>
* Remi Papillie <remi.papillie@gmail.com>
* Fraser Adams <fraser.adams@blueyonder.co.uk>
* Michael Tirado <icetooth333@gmail.com>
* Ben Noordhuis <info@bnoordhuis.nl>
* Bob Roberts <bobroberts177@gmail.com>
* John Vilk <jvilk@cs.umass.edu>
* Daniel Baulig <dbaulig@fb.com> (copyright owned by Facebook, Inc.)
* Lu Wang <coolwanglu@gmail.com>
* Heidi Pan <heidi.pan@intel.com> (copyright owned by Intel)
* Vasilis Kalintiris <ehostunreach@gmail.com>
* Adam C. Clifton <adam@hulkamaniac.com>
* Volo Zyko <volo.zyko@gmail.com>
* Andre Weissflog <floooh@gmail.com>
* Alexandre Perrot <alexandre.perrot@gmail.com>
* Emerson José Silveira da Costa <emerson.costa@gmail.com>
* Jari Vetoniemi <mailroxas@gmail.com>
* Sindre Sorhus <sindresorhus@gmail.com>
* James S Urquhart <jamesu@gmail.com>
* Boris Gjenero <boris.gjenero@gmail.com>
* jonas echterhoff <jonas@unity3d.com>
* Sami Vaarala <sami.vaarala@iki.fi>
* Jack A. Arrington <jack@epicpineapple.com>
* Richard Janicek <r@janicek.co>
* Joel Croteau <jcroteau@gmail.com>
* Haneef Mubarak <haneef503@gmail.com>
* Nicolas Peri <nicox@shivaengine.com> (copyright owned by ShiVa Technologies, SAS)
* Bernhard Fey <e-male@web.de>
* Dave Nicponski <dave.nicponski@gmail.com>
* Jonathan Jarri <noxalus@gmail.com>
* Daniele Di Proietto <daniele.di.proietto@gmail.com>
* Dan Dascalescu <dNOSPAMdascalescu@gmail.com>
* Thomas Borsos <thomasborsos@gmail.com>
* Ori Avtalion <ori@avtalion.name>
* Guillaume Blanc <guillaumeblanc.sc@gmail.com>
* Usagi Ito <usagi@WonderRabbitProject.net>
* Camilo Polymeris <cpolymeris@gmail.com>
* Markus Henschel <markus.henschel@yager.de>
* Ophir Lojkine <ophir.lojkine@eleves.ec-nantes.fr>
* Ryan Sturgell <ryan.sturgell@gmail.com> (copyright owned by Google, Inc.)
* Jason Green <jason@transgaming.com> (copyright owned by TransGaming, Inc.)
* Ningxin Hu <ningxin.hu@intel.com> (copyright owned by Intel)
* Nicolas Guillemot <nlguillemot@gmail.com>
* Sathyanarayanan Gunasekaran <gsathya.ceg@gmail.com> (copyright owned by Mozilla Foundation)
* Nikolay Vorobyov <nik.vorobyov@gmail.com>
* Jonas Platte <mail@jonasplatte.de>
* Sebastien Ronsse <sronsse@gmail.com>
* Glenn R. Wichman <gwichman@zynga.com>
* Hamish Willee <hamishwillee@gmail.com> (copyright owned by Mozilla Foundation)
* Sylvain Chevalier <sylvain.chevalier@gmail.com>
* Nathan Ross <nross.se@gmail.com>
* Zachary Pomerantz <zmp@umich.edu>
* Boris Tsarev <boristsarev@gmail.com>
* Mark Logan <mark@artillery.com> (copyright owned by Artillery Games, Inc.)
* Коренберг Марк <socketpair@gmail.com>
* Gauthier Billot <gogoprog@gmail.com>
* Árpád Goretity <h2co3@h2co3.org>
* Nicholas Wilson <nicholas@nicholaswilson.me.uk>
* Aaron Mandle <aaronmandle@gmail.com>
* Bailey Hayes <Bailey.Hayes@sas.com> (copyright owned by SAS Institute Inc.)
* Paul Holland <pholland@adobe.com>
* James Long <longster@gmail.com>
* David Anderson <danderson@mozilla.com> (copyright owned by Mozilla Foundation)
* Eric Rannaud <e@nanocritical.com> (copyright owned by Nanocritical Corp.)
* William Furr <wfurr@google.com> (copyright owned by Google, Inc.)
* Dan Glastonbury <dglastonbury@mozilla.com> (copyright owned by Mozilla Foundation)
* Warren Seine <warren.seine@aerys.in> (copyright owned by Aerys SAS)
* Petr Babicka <babcca@gmail.com>
* Akira Takahashi <faithandbrave@gmail.com>
* Victor Costan <costan@gmail.com>
* Pepijn Van Eeckhoudt <pepijn.vaneeckhoudt@luciad.com> (copyright owned by Luciad NV)
* Stevie Trujillo <stevie.trujillo@gmail.com>
* Edward Rudd <urkle@outoforder.cc>
* Rene Eichhorn <rene.eichhorn1@gmail.com>
* Nick Desaulniers <nick@mozilla.com> (copyright owned by Mozilla Foundation)
* Luke Wagner <luke@mozilla.com> (copyright owned by Mozilla Foundation)
* Matt McCormick <matt.mccormick@kitware.com>
* Thaddée Tyl <thaddee.tyl@gmail.com>
* Philipp Wiesemann <philipp.wiesemann@arcor.de>
* Jan Jongboom <janjongboom@gmail.com> (copyright owned by Telenor Digital AS)
* Tiago Quelhas <tiagoq@gmail.com>
* Reinier de Blois <rddeblois@gmail.com>
* Yuichi Nishiwaki <yuichi.nishiwaki@gmail.com>
* Jérôme Bernard <jerome.bernard@ercom.fr> (copyright owned by Ercom)
* Chanhwi Choi <ccwpc@hanmail.net>
* Fábio Santos <fabiosantosart@gmail.com>
<<<<<<< HEAD
* Thibaut Despoulain <thibaut@artillery.com> (copyright owned by Artillery Games, Inc.)
* Wei Tjong Yao <weitjong@gmail.com>
* Tim Guan-tin Chien <timdream@gmail.com>
=======
* Krzysztof Jakubowski <nadult@fastmail.fm>
>>>>>>> deeb07d4
<|MERGE_RESOLUTION|>--- conflicted
+++ resolved
@@ -188,10 +188,7 @@
 * Jérôme Bernard <jerome.bernard@ercom.fr> (copyright owned by Ercom)
 * Chanhwi Choi <ccwpc@hanmail.net>
 * Fábio Santos <fabiosantosart@gmail.com>
-<<<<<<< HEAD
 * Thibaut Despoulain <thibaut@artillery.com> (copyright owned by Artillery Games, Inc.)
 * Wei Tjong Yao <weitjong@gmail.com>
 * Tim Guan-tin Chien <timdream@gmail.com>
-=======
 * Krzysztof Jakubowski <nadult@fastmail.fm>
->>>>>>> deeb07d4
